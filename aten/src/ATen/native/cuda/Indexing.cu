--- conflicted
+++ resolved
@@ -508,32 +508,6 @@
       cuda::detail::canUse32BitIndexMath(source) &&
       cuda::detail::canUse32BitIndexMath(index)) {
     AT_DISPATCH_ALL_TYPES_AND_COMPLEX_AND2(at::ScalarType::Half, at::ScalarType::BFloat16, self.scalar_type(), "index_add", [&] {
-<<<<<<< HEAD
-      AT_SKIP_BFLOAT16_IF_NOT_ROCM(scalar_t, "index_add", [&] {
-        cuda::detail::TensorInfo<scalar_t, unsigned int> selfInfo =
-            cuda::detail::getTensorInfo<scalar_t, unsigned int>(self_);
-        int selfAddDim = selfInfo.collapseDims(dim);
-        selfInfo.reduceDim(selfAddDim);
-        AT_DISPATCH_INDEX_TYPES(index.scalar_type(), "index_add_cuda_", [&] () {
-          auto sourceInfo =
-            cuda::detail::getTensorInfo<scalar_t, unsigned int>(source_);
-          int sourceAddDim = sourceInfo.collapseDims(dim);
-          sourceInfo.reduceDim(sourceAddDim);
-
-          auto indexInfo =
-          cuda::detail::getTensorInfo<index_t, unsigned int>(index);
-          indexInfo.collapseDims();
-
-          // A reasonable choice for when to have each thread iterate over
-          // index to choose
-          if (numIndex <= 16) {
-            if (selfInfo.dims == 1 && sourceInfo.dims == 1 && indContig) {
-              SMALL_INDEX(scalar_t, index_t, unsigned int, 1, 1, -2);
-            } else if (selfInfo.dims == 2 && sourceInfo.dims == 2 && indContig) {
-              SMALL_INDEX(scalar_t, index_t, unsigned int, 2, 2, -2);
-            } else if (selfInfo.dims == 3 && sourceInfo.dims == 3 && indContig) {
-              SMALL_INDEX(scalar_t, index_t, unsigned int, 3, 3, -2);
-=======
       cuda::detail::TensorInfo<scalar_t, unsigned int> selfInfo =
           cuda::detail::getTensorInfo<scalar_t, unsigned int>(self_);
       int selfAddDim = selfInfo.collapseDims(dim);
@@ -568,7 +542,6 @@
           } else if (selfInfo.dims == 2 && sourceInfo.dims == 2 && indContig) {
             if (indexIsMajor) {
               LARGE_INDEX(scalar_t, index_t, unsigned int, 2, 2, -2, true);
->>>>>>> 3236efa4
             } else {
               LARGE_INDEX(scalar_t, index_t, unsigned int, 2, 2, -2, false);
             }
@@ -585,27 +558,6 @@
       });
     });
   } else {
-<<<<<<< HEAD
-    AT_DISPATCH_ALL_TYPES_AND_COMPLEX_AND2(at::ScalarType::Half, at::ScalarType::BFloat16, self.scalar_type(), "index_add", [&] {
-      AT_SKIP_BFLOAT16_IF_NOT_ROCM(scalar_t, "index_add", [&] {
-        cuda::detail::TensorInfo<scalar_t, uint64_t> selfInfo =
-          cuda::detail::getTensorInfo<scalar_t, uint64_t>(self_);
-        int selfAddDim = selfInfo.collapseDims(dim);
-        selfInfo.reduceDim(selfAddDim);
-
-        cuda::detail::TensorInfo<scalar_t, uint64_t> sourceInfo =
-          cuda::detail::getTensorInfo<scalar_t, uint64_t>(source_);
-        int sourceAddDim = sourceInfo.collapseDims(dim);
-        sourceInfo.reduceDim(sourceAddDim);
-
-        AT_DISPATCH_INDEX_TYPES(index.scalar_type(), "index_add_cuda_", [&] () {
-          cuda::detail::TensorInfo<index_t, uint64_t> indexInfo =
-            cuda::detail::getTensorInfo<index_t, uint64_t>(index);
-          indexInfo.collapseDims();
-
-          LARGE_INDEX(scalar_t, index_t, uint64_t, -1, -1, -1, true);
-        });
-=======
     AT_DISPATCH_ALL_TYPES_AND2(at::ScalarType::Half, at::ScalarType::BFloat16, self.scalar_type(), "index_add", [&] {
       cuda::detail::TensorInfo<scalar_t, uint64_t> selfInfo =
         cuda::detail::getTensorInfo<scalar_t, uint64_t>(self_);
@@ -623,7 +575,6 @@
         indexInfo.collapseDims();
 
         LARGE_INDEX(scalar_t, index_t, uint64_t, -1, -1, -1, true);
->>>>>>> 3236efa4
       });
     });
   }
