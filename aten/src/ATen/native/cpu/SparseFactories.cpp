#include <ATen/Dispatch.h>
#include <ATen/SparseTensorImpl.h>
#include <ATen/SparseTensorUtils.h>
#include <ATen/TensorIndexing.h>
#include <ATen/TensorIterator.h>
#include <ATen/core/ATen_fwd.h>
#include <ATen/core/Tensor.h>
#include <ATen/native/cpu/Loops.h>
#include <ATen/native/sparse/SparseFactories.h>
#include <c10/core/Scalar.h>
#include <c10/util/ArrayRef.h>
#include <c10/util/Exception.h>

#ifndef AT_PER_OPERATOR_HEADERS
#include <ATen/Functions.h>
#include <ATen/NativeFunctions.h>
#else
#include <ATen/ops/sparse_coo_tensor.h>
#endif

namespace at {
namespace native {
using namespace at::sparse;

namespace {
void _spdiags_kernel_cpu(
    TensorIterator& iter,
    const Tensor& diagonals,
    Tensor& values,
    Tensor& indices) {
  auto* row_index_write_ptr = indices[0].data_ptr<int64_t>();
  auto* col_index_write_ptr = indices[1].data_ptr<int64_t>();
  const int64_t diagonals_read_stride = diagonals.stride(1);
  AT_DISPATCH_ALL_TYPES_AND_COMPLEX_AND4(
      at::ScalarType::BFloat16,
      at::ScalarType::Half,
      at::ScalarType::Bool,
      at::ScalarType::ComplexHalf,
      diagonals.scalar_type(),
      "spdiags_cpu",
      [&] {
        auto* values_write_ptr = values.data_ptr<scalar_t>();
        cpu_kernel(
            iter,
            [&](int64_t diag_index,
                int64_t diag_offset,
                int64_t out_offset,
                int64_t n_out) -> int64_t {
              if (n_out > 0) {
                auto* rows_start = row_index_write_ptr + out_offset;
                auto* cols_start = col_index_write_ptr + out_offset;
                auto* vals_start = values_write_ptr + out_offset;
                const int64_t first_col = std::max<int64_t>(diag_offset, 0);
                const int64_t first_row = first_col - diag_offset;
                auto* data_read = diagonals[diag_index].data_ptr<scalar_t>() +
                    first_col * diagonals_read_stride;
                for (int64_t i = 0; i < n_out; ++i) {
                  rows_start[i] = first_row + i;
                  cols_start[i] = first_col + i;
                  vals_start[i] = data_read[i * diagonals_read_stride];
                }
              }
              // dummy return
              return 0;
            });
      });
}

void _spdiags_backward_kernel_cpu(TensorIterator& iter, Tensor& grad_in) {
  AT_DISPATCH_ALL_TYPES_AND_COMPLEX_AND4(
      at::ScalarType::BFloat16,
      at::ScalarType::Half,
      at::ScalarType::Bool,
      at::ScalarType::ComplexHalf,
      iter.dtype(),
      "spdiags_backward_cpu",
      [&] {
        auto grad_in_accessor = grad_in.accessor<scalar_t, 2>();
        cpu_kernel(
            iter,
            [&](scalar_t grad_out_value,
                int64_t row_idx,
                int64_t col_idx) -> scalar_t {
              grad_in_accessor[row_idx][col_idx] = grad_out_value;
              return scalar_t{0};
            });
      });
}
} // namespace

<<<<<<< HEAD
Tensor spdiags_cpu(
    const Tensor& diagonals,
    const Tensor& offsets,
    IntArrayRef shape,
    c10::optional<Layout> layout) {
  return impl::spdiags_impl(
      diagonals, offsets, shape, layout, _spdiags_kernel_cpu);
}

Tensor spdiags_backward_cpu(
    const Tensor& grad_out,
    const Tensor& offsets,
    IntArrayRef input_shape) {
  return impl::spdiags_backward_impl(
      grad_out, offsets, input_shape, _spdiags_backward_kernel_cpu);
}
=======
REGISTER_DISPATCH(spdiags_kernel_stub, &_spdiags_kernel_cpu)
>>>>>>> f6254bb9

} // namespace native
} // namespace at<|MERGE_RESOLUTION|>--- conflicted
+++ resolved
@@ -88,26 +88,8 @@
 }
 } // namespace
 
-<<<<<<< HEAD
-Tensor spdiags_cpu(
-    const Tensor& diagonals,
-    const Tensor& offsets,
-    IntArrayRef shape,
-    c10::optional<Layout> layout) {
-  return impl::spdiags_impl(
-      diagonals, offsets, shape, layout, _spdiags_kernel_cpu);
-}
-
-Tensor spdiags_backward_cpu(
-    const Tensor& grad_out,
-    const Tensor& offsets,
-    IntArrayRef input_shape) {
-  return impl::spdiags_backward_impl(
-      grad_out, offsets, input_shape, _spdiags_backward_kernel_cpu);
-}
-=======
 REGISTER_DISPATCH(spdiags_kernel_stub, &_spdiags_kernel_cpu)
->>>>>>> f6254bb9
+REGISTER_DISPATCH(spdiags_backward_kernel_stub, &_spdiags_backward_kernel_cpu)
 
 } // namespace native
 } // namespace at