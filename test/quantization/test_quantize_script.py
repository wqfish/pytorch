--- conflicted
+++ resolved
@@ -924,46 +924,6 @@
         res = get_forward(m._c)(x)
         self.assertEqual(res, ref_res)
 
-<<<<<<< HEAD
-    def test_swap_dequantize(self):
-        class M(torch.nn.Module):
-            def __init__(self):
-                super(M, self).__init__()
-                self.maxpool = torch.nn.MaxPool2d(kernel_size=3)
-                self.avgpool = torch.nn.AdaptiveAvgPool2d((1, 1))
-
-            def forward(self, x):
-                # type: (List[Tensor]) -> Tensor
-                x, y = torch.dequantize(x)
-                x = self.maxpool(x)
-                y = self.avgpool(y)
-                return x + y
-        x = torch.randn([1, 3, 10, 10], dtype=torch.float)
-        x = torch.quantize_per_tensor(x, 0.5, 1, torch.quint8)
-        input = [x, x]
-        for tracing in [True, False]:
-            if tracing:
-                m = torch.jit.trace(M(), [input])
-            else:
-                m = torch.jit.script(M())
-            ref_res = m(input)
-            torch._C._jit_pass_inline(m.graph)
-            FileCheck().check("aten::dequantize") \
-                       .check("prim::ListUnpack") \
-                       .check("aten::max_pool2d") \
-                       .check("aten::adaptive_avg_pool2d") \
-                       .run(m.graph)
-            torch._C._jit_pass_swap_dequantize(m.graph)
-            FileCheck().check("prim::ListUnpack") \
-                       .check("aten::max_pool2d") \
-                       .check("aten::adaptive_avg_pool2d") \
-                       .check("dequantize") \
-                       .run(m.graph)
-            res = m(input)
-            self.assertEqual(res, ref_res)
-
-=======
->>>>>>> 794734df
     def test_swap_functional_linear(self):
         class M(torch.nn.Module):
             def __init__(self):
@@ -2249,6 +2209,8 @@
                 x = x.reshape([-1])
                 x = x.resize_(1, 1, x.numel())
                 x = x.view(-1)
+                xs = [x, x]
+                y, x = xs
                 x = x.transpose(1, 2)
                 x = x.contiguous()
                 x, y = torch.chunk(x, 2)
