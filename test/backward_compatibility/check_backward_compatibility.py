--- conflicted
+++ resolved
@@ -61,7 +61,6 @@
     ("aten::fake_quantize_per_tensor_affine_backward", datetime.date(2021, 2, 20)),
     ("aten::fake_quantize_per_channel_affine_backward", datetime.date(2021, 2, 20)),
     ("aten::rowwise_prune", datetime.date(9999, 1, 1)),
-<<<<<<< HEAD
     ("aten::_foreach_mul_", datetime.date(2021, 3, 2)),
     ("aten::_foreach_addcdiv_", datetime.date(2021, 3, 2)),
     ("aten::_foreach_div", datetime.date(2021, 3, 2)),
@@ -75,20 +74,6 @@
     ("aten::_foreach_addcdiv", datetime.date(2021, 3, 2)),
     ("aten::_foreach_addcmul", datetime.date(2021, 3, 2)),
 
-=======
-    ("aten::_foreach_mul_", datetime.date(2021, 2, 25)),
-    ("aten::_foreach_sub", datetime.date(2021, 2, 25)),
-    ("aten::_foreach_addcdiv_", datetime.date(2021, 2, 25)),
-    ("aten::_foreach_add_", datetime.date(2021, 2, 25)),
-    ("aten::_foreach_mul", datetime.date(2021, 2, 25)),
-    ("aten::_foreach_addcmul", datetime.date(2021, 2, 25)),
-    ("aten::_foreach_add", datetime.date(2021, 2, 25)),
-    ("aten::_foreach_sub_", datetime.date(2021, 2, 25)),
-    ("aten::_foreach_div", datetime.date(2021, 2, 25)),
-    ("aten::_foreach_div_", datetime.date(2021, 2, 25)),
-    ("aten::_foreach_addcdiv", datetime.date(2021, 2, 25)),
-    ("aten::mkldnn_linear", datetime.date(2021, 3, 2)),
->>>>>>> 50c9c082
 ]
 
 def allow_listed(schema, allow_list):
