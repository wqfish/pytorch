--- conflicted
+++ resolved
@@ -389,14 +389,10 @@
   }
 }
 
-<<<<<<< HEAD
-inline void check_no_requires_grad(at::IOptTensorListRef tensors, const char* name, const char* fn_name="") {
-=======
 inline void check_no_requires_grad(
-    const c10::List<c10::optional<at::Tensor>>& tensors,
+    at::IOptTensorListRef tensors,
     const char* name,
     const char* fn_name = "") {
->>>>>>> 71a21be7
   // GradMode check is expensive, so check it only once for TensorLists
   if (!GradMode::is_enabled()) {
     return;
@@ -417,27 +413,15 @@
 }
 
 // Assumed that saved tensor lists are never inplace outputs
-<<<<<<< HEAD
-inline std::vector<SavedVariable> make_saved_variable_list(at::IOptTensorListRef tensors) {
-  return fmap(tensors, [](const at::OptionalTensorRef& tensor) -> SavedVariable {
+inline std::vector<SavedVariable> make_saved_variable_list(
+    at::IOptTensorListRef tensors) {
+  return fmap(tensors, [](const auto& tensor) -> SavedVariable {
     if (tensor.has_value()) {
       return SavedVariable{*tensor, false /* is output */};
     } else {
       return SavedVariable{at::Tensor(), false /* is output */};
     }
   });
-=======
-inline std::vector<SavedVariable> make_saved_variable_list(
-    const c10::List<c10::optional<at::Tensor>>& tensors) {
-  return fmap(
-      tensors, [](const c10::optional<at::Tensor>& tensor) -> SavedVariable {
-        if (tensor.has_value()) {
-          return SavedVariable{*tensor, false /* is output */};
-        } else {
-          return SavedVariable{at::Tensor(), false /* is output */};
-        }
-      });
->>>>>>> 71a21be7
 }
 
 inline std::vector<std::vector<int64_t>> to_args_sizes(
