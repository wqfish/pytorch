#include <unordered_set>

#include <torch/csrc/profiler/perf-inl.h>
#include <torch/csrc/profiler/perf.h>

namespace torch {
namespace profiler {
namespace impl {

namespace linux_perf {

#if defined(__ANDROID__) || defined(__linux__)

/*
 * PerfEvent
 * ---------
 */

/*
 * Syscall wrapper for perf_event_open(2)
 */
inline long perf_event_open(
    struct perf_event_attr* hw_event,
    pid_t pid,
    int cpu,
    int group_fd,
    unsigned long flags) {
  return syscall(__NR_perf_event_open, hw_event, pid, cpu, group_fd, flags);
}

// TODO sync with Kineto level abstract events in profiler/events.h
static const std::unordered_map<
    std::string,
    std::pair<perf_type_id, /* perf event type */ uint32_t>>
    EventTable{
        {"cycles",
         std::make_pair(PERF_TYPE_HARDWARE, PERF_COUNT_HW_CPU_CYCLES)},
        {"instructions",
         std::make_pair(PERF_TYPE_HARDWARE, PERF_COUNT_HW_INSTRUCTIONS)},

        // Non Standard events for testing
        {"pagefaults",
         std::make_pair(PERF_TYPE_SOFTWARE, PERF_COUNT_SW_PAGE_FAULTS)},
        {"backend-stall-cycles",
         std::make_pair(
             PERF_TYPE_HARDWARE,
             PERF_COUNT_HW_STALLED_CYCLES_BACKEND)},
        {"frontend-stall-cycles",
         std::make_pair(
             PERF_TYPE_HARDWARE,
             PERF_COUNT_HW_STALLED_CYCLES_FRONTEND)}};

PerfEvent::~PerfEvent() {
  if (fd_ > -1) {
    close(fd_);
  }
  fd_ = -1; // poison
}

void PerfEvent::Init() {
  TORCH_CHECK(!name_.empty(), "Invalid profiler event name");

  auto const it = EventTable.find(name_);
  if (it == EventTable.end()) {
    TORCH_CHECK(false, "Unsupported profiler event name: ", name_);
  }

  struct perf_event_attr attr {};
  memset(&attr, 0, sizeof(attr));

  attr.size = sizeof(perf_event_attr);
  attr.type = it->second.first;
  attr.config = it->second.second;
  attr.disabled = 1;
  attr.inherit = 1;
  attr.exclude_kernel = 1; // TBD
  attr.exclude_hv = 1;
  /*
   * These can be used to calculate estimated totals if the PMU is overcommitted
   * and multiplexing is happening
   */
  attr.read_format =
      PERF_FORMAT_TOTAL_TIME_ENABLED | PERF_FORMAT_TOTAL_TIME_RUNNING;

  pid_t pid = getpid(); // this pid
  int cpu = -1; // all cpus
  int group_fd = -1;
  unsigned long flags = 0;

  fd_ = static_cast<int>(perf_event_open(&attr, pid, cpu, group_fd, flags));
  if (fd_ == -1) {
    TORCH_CHECK(
        false, "perf_event_open() failed, error: ", std::strerror(errno));
  }
  Reset();
}

uint64_t PerfEvent::ReadCounter() const {
  PerfCounter counter{};
  long n = read(fd_, &counter, sizeof(PerfCounter));
  TORCH_CHECK(
      n == sizeof(counter),
      "Read failed for Perf event fd, event : ",
      name_,
      ", error: ",
      std::strerror(errno));
  TORCH_CHECK(
      counter.time_enabled == counter.time_running,
      "Hardware performance counter time multiplexing is not handled yet",
      ", name: ",
      name_,
      ", enabled: ",
      counter.time_enabled,
      ", running: ",
      counter.time_running);
  return counter.value;
}

#else /* __ANDROID__ || __linux__ */
/*
 * Shim class for unsupported platforms - this will always return 0 counter
 * value
 */

PerfEvent::~PerfEvent(){};

void PerfEvent::Init(){};

uint64_t PerfEvent::ReadCounter() const {
  return 0;
};

#endif /* __ANDROID__ || __linux__ */

/*
 * PerfProfiler
 * ------------
 */

void PerfProfiler::Configure(std::vector<std::string>& event_names) {
  TORCH_CHECK(
      event_names.size() <= MAX_EVENTS,
      "Too many events to configure, configured: ",
      event_names.size(),
      ", max allowed:",
      MAX_EVENTS);
  std::unordered_set<std::string> s(event_names.begin(), event_names.end());
  TORCH_CHECK(
      s.size() == event_names.size(), "Duplicate event names are not allowed!")
  for (auto name : event_names) {
    events_.emplace_back(name);
    events_.back().Init();
  }
<<<<<<< HEAD
  ResetPThreadPool();
=======
  start_values_.resize(events_.size(), 0);

  // TODO
  // Reset pthreadpool here to make sure we can attach to new children
  // threads
>>>>>>> 33e7300d
}

void PerfProfiler::Enable() {
  if (start_values_.size()) {
    StopCounting();
  }

  start_values_.emplace(events_.size(), 0);

  auto& sv = start_values_.top();
  for (int i = 0; i < events_.size(); ++i) {
    sv[i] = events_[i].ReadCounter();
  }
  StartCounting();
}

void PerfProfiler::Disable(perf_counters_t& vals) {
  StopCounting();
  TORCH_CHECK(
      vals.size() == events_.size(),
      "Can not fit all perf counters in the supplied container");
  TORCH_CHECK(
      start_values_.size() > 0,
      "PerfProfiler must be enabled before disabling");

  /* Always connecting this disable event to the last enable event i.e. using
   * whatever is on the top of the start counter value stack. */
  perf_counters_t& sv = start_values_.top();
  for (int i = 0; i < events_.size(); ++i) {
    vals[i] = CalcDelta(sv[i], events_[i].ReadCounter());
  }
  start_values_.pop();

  // Restore it for a parent
  if (start_values_.size()) {
    StartCounting();
  }
}
} // namespace linux_perf
} // namespace impl
} // namespace profiler
} // namespace torch<|MERGE_RESOLUTION|>--- conflicted
+++ resolved
@@ -151,15 +151,10 @@
     events_.emplace_back(name);
     events_.back().Init();
   }
-<<<<<<< HEAD
-  ResetPThreadPool();
-=======
-  start_values_.resize(events_.size(), 0);
 
   // TODO
   // Reset pthreadpool here to make sure we can attach to new children
   // threads
->>>>>>> 33e7300d
 }
 
 void PerfProfiler::Enable() {
