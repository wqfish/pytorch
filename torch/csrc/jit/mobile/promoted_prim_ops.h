#pragma once
#include <torch/csrc/jit/mobile/prim_ops_registery.h>
#include <torch/csrc/jit/mobile/register_ops_common_utils.h>

namespace torch {
namespace jit {

void tupleIndex(Stack& stack);

void raiseException(Stack& stack);

void is(Stack& stack);

void unInitialized(Stack& stack);

void isNot(Stack& stack);

void aten_format(Stack& stack);

void size(Stack& stack);

void sym_size(Stack& stack);

<<<<<<< HEAD
void sym_stride(Stack& stack);
=======
void sym_numel(Stack& stack);
>>>>>>> 9958cbee

void device(Stack& stack);

void dtype(Stack& stack);

void layout(Stack& stack);

void toPrimDType(Stack& stack);

void dim(Stack& stack);

void _not(Stack& stack);

void boolTensor(Stack& stack);

void toList(Stack& stack);

void numToTensorScalar(Stack& stack);

void isCuda(Stack& stack);

void numToTensorBool(Stack& stack);

void dictIndex(Stack& stack);

void raiseExceptionWithMessage(Stack& stack);

} // namespace jit
} // namespace torch<|MERGE_RESOLUTION|>--- conflicted
+++ resolved
@@ -21,11 +21,9 @@
 
 void sym_size(Stack& stack);
 
-<<<<<<< HEAD
+void sym_numel(Stack& stack);
+
 void sym_stride(Stack& stack);
-=======
-void sym_numel(Stack& stack);
->>>>>>> 9958cbee
 
 void device(Stack& stack);
 
