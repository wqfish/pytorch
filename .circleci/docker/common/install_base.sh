#!/bin/bash

set -ex

install_ubuntu() {
  # NVIDIA dockers for RC releases use tag names like `11.0-cudnn8-devel-ubuntu18.04-rc`,
  # for this case we will set UBUNTU_VERSION to `18.04-rc` so that the Dockerfile could
  # find the correct image. As a result, here we have to check for
  #   "$UBUNTU_VERSION" == "18.04"*
  # instead of
  #   "$UBUNTU_VERSION" == "18.04"
  if [[ "$UBUNTU_VERSION" == "18.04"* ]]; then
    cmake3="cmake=3.10*"
    maybe_libiomp_dev="libiomp-dev"
  elif [[ "$UBUNTU_VERSION" == "20.04"* ]]; then
    cmake3="cmake=3.16*"
    maybe_libiomp_dev=""
  elif [[ "$UBUNTU_VERSION" == "22.04"* ]]; then
    cmake3="cmake=3.22*"
    maybe_libiomp_dev=""
  else
    cmake3="cmake=3.5*"
    maybe_libiomp_dev="libiomp-dev"
  fi

  if [[ "$CLANG_VERSION" == 12 ]]; then
    maybe_libomp_dev="libomp-12-dev"
  elif [[ "$CLANG_VERSION" == 10 ]]; then
    maybe_libomp_dev="libomp-10-dev"
  else
    maybe_libomp_dev=""
  fi

  # TODO: Remove this once nvidia package repos are back online
  # Comment out nvidia repositories to prevent them from getting apt-get updated, see https://github.com/pytorch/pytorch/issues/74968
  # shellcheck disable=SC2046
  sed -i 's/.*nvidia.*/# &/' $(find /etc/apt/ -type f -name "*.list")

  # Install common dependencies
  apt-get update
  # TODO: Some of these may not be necessary
  ccache_deps="asciidoc docbook-xml docbook-xsl xsltproc"
  deploy_deps="libffi-dev libbz2-dev libreadline-dev libncurses5-dev libncursesw5-dev libgdbm-dev libsqlite3-dev uuid-dev tk-dev"
  numpy_deps="gfortran"
  apt-get install -y --no-install-recommends \
    $ccache_deps \
    $numpy_deps \
    ${deploy_deps} \
    ${cmake3} \
    apt-transport-https \
    autoconf \
    automake \
    build-essential \
    ca-certificates \
    curl \
    git \
    libatlas-base-dev \
    libc6-dbg \
    ${maybe_libiomp_dev} \
    libyaml-dev \
    libz-dev \
    libjpeg-dev \
    libasound2-dev \
    libsndfile-dev \
    ${maybe_libomp_dev} \
    software-properties-common \
    wget \
    sudo \
    vim \
    jq \
<<<<<<< HEAD
    unzip \
    libtool
=======
    libtool \
    unzip \
    gdb
>>>>>>> 2c1efe74

  # Should resolve issues related to various apt package repository cert issues
  # see: https://github.com/pytorch/pytorch/issues/65931
  apt-get install -y libgnutls30

  # cuda-toolkit does not work with gcc-11.2.0 which is default in Ubunutu 22.04
  # see: https://github.com/NVlabs/instant-ngp/issues/119
  if [[ "$UBUNTU_VERSION" == "22.04"* ]]; then
    apt-get install -y g++-10
    update-alternatives --install /usr/bin/gcc gcc /usr/bin/gcc-10 30
    update-alternatives --install /usr/bin/g++ g++ /usr/bin/g++-10 30
    update-alternatives --install /usr/bin/gcov gcov /usr/bin/gcov-10 30

    # https://www.spinics.net/lists/libreoffice/msg07549.html
    sudo rm -rf /usr/lib/gcc/x86_64-linux-gnu/11
    wget https://github.com/gcc-mirror/gcc/commit/2b2d97fc545635a0f6aa9c9ee3b017394bc494bf.patch -O noexecpt.patch
    sudo patch  /usr/include/c++/10/bits/range_access.h noexecpt.patch
  fi

  # Cleanup package manager
  apt-get autoclean && apt-get clean
  rm -rf /var/lib/apt/lists/* /tmp/* /var/tmp/*
}

install_centos() {
  # Need EPEL for many packages we depend on.
  # See http://fedoraproject.org/wiki/EPEL
  yum --enablerepo=extras install -y epel-release

  ccache_deps="asciidoc docbook-dtds docbook-style-xsl libxslt"
  numpy_deps="gcc-gfortran"
  # Note: protobuf-c-{compiler,devel} on CentOS are too old to be used
  # for Caffe2. That said, we still install them to make sure the build
  # system opts to build/use protoc and libprotobuf from third-party.
  yum install -y \
    $ccache_deps \
    $numpy_deps \
    autoconf \
    automake \
    bzip2 \
    cmake \
    cmake3 \
    curl \
    gcc \
    gcc-c++ \
    gflags-devel \
    git \
    glibc-devel \
    glibc-headers \
    glog-devel \
    hiredis-devel \
    libstdc++-devel \
    libsndfile-devel \
    make \
    opencv-devel \
    sudo \
    wget \
<<<<<<< HEAD
    unzip \
    vim
=======
    vim \
    unzip \
    gdb
>>>>>>> 2c1efe74

  # Cleanup
  yum clean all
  rm -rf /var/cache/yum
  rm -rf /var/lib/yum/yumdb
  rm -rf /var/lib/yum/history
}

# Install base packages depending on the base OS
ID=$(grep -oP '(?<=^ID=).+' /etc/os-release | tr -d '"')
case "$ID" in
  ubuntu)
    install_ubuntu
    ;;
  centos)
    install_centos
    ;;
  *)
    echo "Unable to determine OS..."
    exit 1
    ;;
esac

# Install Valgrind separately since the apt-get version is too old.
mkdir valgrind_build && cd valgrind_build
VALGRIND_VERSION=3.16.1
wget https://ossci-linux.s3.amazonaws.com/valgrind-${VALGRIND_VERSION}.tar.bz2
tar -xjf valgrind-${VALGRIND_VERSION}.tar.bz2
cd valgrind-${VALGRIND_VERSION}
./configure --prefix=/usr/local
make -j6
sudo make install
cd ../../
rm -rf valgrind_build
alias valgrind="/usr/local/bin/valgrind"<|MERGE_RESOLUTION|>--- conflicted
+++ resolved
@@ -68,14 +68,9 @@
     sudo \
     vim \
     jq \
-<<<<<<< HEAD
-    unzip \
-    libtool
-=======
     libtool \
     unzip \
     gdb
->>>>>>> 2c1efe74
 
   # Should resolve issues related to various apt package repository cert issues
   # see: https://github.com/pytorch/pytorch/issues/65931
@@ -133,14 +128,9 @@
     opencv-devel \
     sudo \
     wget \
-<<<<<<< HEAD
-    unzip \
-    vim
-=======
     vim \
     unzip \
     gdb
->>>>>>> 2c1efe74
 
   # Cleanup
   yum clean all
