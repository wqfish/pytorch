--- conflicted
+++ resolved
@@ -266,11 +266,8 @@
     DB=yes
     VISION=yes
     ROCM_VERSION=5.1.1
-<<<<<<< HEAD
     NINJA_VERSION=1.9.0
-=======
-    CONDA_CMAKE=yes
->>>>>>> e46a8971
+    CONDA_CMAKE=yes
     ;;
   pytorch-linux-focal-rocm5.2-py3.7)
     ANACONDA_PYTHON_VERSION=3.7
@@ -279,11 +276,8 @@
     DB=yes
     VISION=yes
     ROCM_VERSION=5.2
-<<<<<<< HEAD
     NINJA_VERSION=1.9.0
-=======
-    CONDA_CMAKE=yes
->>>>>>> e46a8971
+    CONDA_CMAKE=yes
     ;;
   pytorch-linux-focal-py3.7-gcc7)
     ANACONDA_PYTHON_VERSION=3.7
